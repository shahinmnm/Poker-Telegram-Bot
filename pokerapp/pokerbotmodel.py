--- conflicted
+++ resolved
@@ -75,10 +75,7 @@
 from pokerapp.game_engine import GameEngine
 from pokerapp.utils.telegram_safeops import TelegramSafeOps
 from pokerapp.stats_reporter import StatsReporter
-<<<<<<< HEAD
-=======
 from pokerapp.translations import translate
->>>>>>> 8ec1347c
 
 _GAME_CONSTANTS = get_game_constants()
 _GAME_SECTION = _GAME_CONSTANTS.game
@@ -2246,32 +2243,17 @@
             all_in_amount = await player.wallet.value()
 
             if all_in_amount <= 0:
-<<<<<<< HEAD
-                return False, "👀 موجودی کافی برای آل-این وجود ندارد"
-=======
                 return False, translate("errors.no_chips_for_all_in")
->>>>>>> 8ec1347c
 
             try:
                 await player.wallet.authorize(game.id, all_in_amount)
             except UserException as exc:
-<<<<<<< HEAD
-                return False, f"⚠️ خطا در برداشت: {exc}"
-=======
                 return False, f"⚠️ {translate('errors.wallet_error')}: {exc}"
->>>>>>> 8ec1347c
 
             player.round_rate += all_in_amount
             player.total_bet += all_in_amount
             game.pot += all_in_amount
 
-<<<<<<< HEAD
-            if player.round_rate > game.max_round_rate:
-                game.max_round_rate = player.round_rate
-                game.trading_end_user_id = player.user_id
-                for other in game.players_by(states=(PlayerState.ACTIVE,)):
-                    if other.user_id != player.user_id and hasattr(other, "has_acted"):
-=======
             if getattr(player, "round_rate", 0) > getattr(game, "max_round_rate", 0):
                 game.max_round_rate = player.round_rate
                 game.trading_end_user_id = getattr(player, "user_id", None)
@@ -2283,19 +2265,14 @@
                     if getattr(other, "user_id", None) == getattr(player, "user_id", None):
                         continue
                     if hasattr(other, "has_acted"):
->>>>>>> 8ec1347c
                         other.has_acted = False
 
             player.state = PlayerState.ALL_IN
             player.has_acted = True
 
             mention = getattr(player, "mention_markdown", str(player.user_id))
-<<<<<<< HEAD
-            self._append_last_action(game, f"{mention}: آل-این {all_in_amount}$")
-=======
             action_text = f"{mention}: {translate('actions.all_in')} {all_in_amount}$"
             self._append_last_action(game, action_text)
->>>>>>> 8ec1347c
 
             return True, None
 
@@ -2310,19 +2287,12 @@
             await self._view.send_message(chat_id, result.error_message)
             return
 
-<<<<<<< HEAD
-        if result.success and result.game:
-            next_player = await self._process_playing(chat_id, result.game, context)
-            if next_player:
-                await self._send_turn_message(result.game, next_player, chat_id)
-=======
         if result.success and result.game and result.next_player:
             await self._send_turn_message(
                 result.game,
                 result.next_player,
                 chat_id,
             )
->>>>>>> 8ec1347c
 
     # ---- Table management commands ---------------------------------
 
